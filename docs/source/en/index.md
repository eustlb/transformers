--- conflicted
+++ resolved
@@ -232,11 +232,8 @@
 |                  [MobileNetV2](model_doc/mobilenet_v2)                   |       ✅        |         ❌         |      ❌      |
 |                     [MobileViT](model_doc/mobilevit)                     |       ✅        |         ✅         |      ❌      |
 |                   [MobileViTV2](model_doc/mobilevitv2)                   |       ✅        |         ❌         |      ❌      |
-<<<<<<< HEAD
 |                     [Moonshine](model_doc/moonshine)                     |       ✅        |         ❌         |      ❌      |
-=======
 |                    [ModernBERT](model_doc/modernbert)                    |       ✅        |         ❌         |      ❌      |
->>>>>>> b5a557e5
 |                         [Moshi](model_doc/moshi)                         |       ✅        |         ❌         |      ❌      |
 |                         [MPNet](model_doc/mpnet)                         |       ✅        |         ✅         |      ❌      |
 |                           [MPT](model_doc/mpt)                           |       ✅        |         ❌         |      ❌      |
