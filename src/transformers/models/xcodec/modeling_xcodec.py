--- conflicted
+++ resolved
@@ -23,11 +23,8 @@
 import torch.nn as nn
 import torch.nn.functional as F
 
-<<<<<<< HEAD
 from ...audio_utils import conv1d_output_length
-=======
 from ... import initialization as init
->>>>>>> 52cbf391
 from ...modeling_utils import PreTrainedAudioTokenizerBase
 from ...utils import ModelOutput, auto_docstring
 from ..auto import AutoModel
