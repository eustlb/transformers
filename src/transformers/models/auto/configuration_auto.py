# coding=utf-8
# Copyright 2018 The HuggingFace Inc. team.
#
# Licensed under the Apache License, Version 2.0 (the "License");
# you may not use this file except in compliance with the License.
# You may obtain a copy of the License at
#
#     http://www.apache.org/licenses/LICENSE-2.0
#
# Unless required by applicable law or agreed to in writing, software
# distributed under the License is distributed on an "AS IS" BASIS,
# WITHOUT WARRANTIES OR CONDITIONS OF ANY KIND, either express or implied.
# See the License for the specific language governing permissions and
# limitations under the License.
"""Auto Config class."""

import importlib
import os
import re
from collections import OrderedDict
from collections.abc import Callable, Iterator, KeysView, ValuesView
from typing import Any, TypeVar, Union

from ...configuration_utils import PreTrainedConfig
from ...dynamic_module_utils import get_class_from_dynamic_module, resolve_trust_remote_code
from ...utils import CONFIG_NAME, logging


logger = logging.get_logger(__name__)


_CallableT = TypeVar("_CallableT", bound=Callable[..., Any])


CONFIG_MAPPING_NAMES = OrderedDict[str, str](
    [
        # Add configs here
        ("afmoe", "AfmoeConfig"),
        ("aimv2", "Aimv2Config"),
        ("aimv2_vision_model", "Aimv2VisionConfig"),
        ("albert", "AlbertConfig"),
        ("align", "AlignConfig"),
        ("altclip", "AltCLIPConfig"),
        ("apertus", "ApertusConfig"),
        ("arcee", "ArceeConfig"),
        ("aria", "AriaConfig"),
        ("aria_text", "AriaTextConfig"),
        ("audio-spectrogram-transformer", "ASTConfig"),
        ("audioflamingo3", "AudioFlamingo3Config"),
        ("audioflamingo3_encoder", "AudioFlamingo3EncoderConfig"),
        ("autoformer", "AutoformerConfig"),
        ("aya_vision", "AyaVisionConfig"),
        ("bamba", "BambaConfig"),
        ("bark", "BarkConfig"),
        ("bart", "BartConfig"),
        ("beit", "BeitConfig"),
        ("bert", "BertConfig"),
        ("bert-generation", "BertGenerationConfig"),
        ("big_bird", "BigBirdConfig"),
        ("bigbird_pegasus", "BigBirdPegasusConfig"),
        ("biogpt", "BioGptConfig"),
        ("bit", "BitConfig"),
        ("bitnet", "BitNetConfig"),
        ("blenderbot", "BlenderbotConfig"),
        ("blenderbot-small", "BlenderbotSmallConfig"),
        ("blip", "BlipConfig"),
        ("blip-2", "Blip2Config"),
        ("blip_2_qformer", "Blip2QFormerConfig"),
        ("bloom", "BloomConfig"),
        ("blt", "BltConfig"),
        ("bridgetower", "BridgeTowerConfig"),
        ("bros", "BrosConfig"),
        ("camembert", "CamembertConfig"),
        ("canine", "CanineConfig"),
        ("chameleon", "ChameleonConfig"),
        ("chinese_clip", "ChineseCLIPConfig"),
        ("chinese_clip_vision_model", "ChineseCLIPVisionConfig"),
        ("clap", "ClapConfig"),
        ("clip", "CLIPConfig"),
        ("clip_text_model", "CLIPTextConfig"),
        ("clip_vision_model", "CLIPVisionConfig"),
        ("clipseg", "CLIPSegConfig"),
        ("clvp", "ClvpConfig"),
        ("code_llama", "LlamaConfig"),
        ("codegen", "CodeGenConfig"),
        ("cohere", "CohereConfig"),
        ("cohere2", "Cohere2Config"),
        ("cohere2_vision", "Cohere2VisionConfig"),
        ("colpali", "ColPaliConfig"),
        ("colqwen2", "ColQwen2Config"),
        ("conditional_detr", "ConditionalDetrConfig"),
        ("convbert", "ConvBertConfig"),
        ("convnext", "ConvNextConfig"),
        ("convnextv2", "ConvNextV2Config"),
        ("cpmant", "CpmAntConfig"),
        ("csm", "CsmConfig"),
        ("ctrl", "CTRLConfig"),
        ("cvt", "CvtConfig"),
        ("cwm", "CwmConfig"),
        ("d_fine", "DFineConfig"),
        ("dab-detr", "DabDetrConfig"),
        ("dac", "DacConfig"),
        ("data2vec-audio", "Data2VecAudioConfig"),
        ("data2vec-text", "Data2VecTextConfig"),
        ("data2vec-vision", "Data2VecVisionConfig"),
        ("dbrx", "DbrxConfig"),
        ("deberta", "DebertaConfig"),
        ("deberta-v2", "DebertaV2Config"),
        ("decision_transformer", "DecisionTransformerConfig"),
        ("deepseek_v2", "DeepseekV2Config"),
        ("deepseek_v3", "DeepseekV3Config"),
        ("deepseek_vl", "DeepseekVLConfig"),
        ("deepseek_vl_hybrid", "DeepseekVLHybridConfig"),
        ("deformable_detr", "DeformableDetrConfig"),
        ("deit", "DeiTConfig"),
        ("depth_anything", "DepthAnythingConfig"),
        ("depth_pro", "DepthProConfig"),
        ("detr", "DetrConfig"),
        ("dia", "DiaConfig"),
        ("diffllama", "DiffLlamaConfig"),
        ("dinat", "DinatConfig"),
        ("dinov2", "Dinov2Config"),
        ("dinov2_with_registers", "Dinov2WithRegistersConfig"),
        ("dinov3_convnext", "DINOv3ConvNextConfig"),
        ("dinov3_vit", "DINOv3ViTConfig"),
        ("distilbert", "DistilBertConfig"),
        ("doge", "DogeConfig"),
        ("donut-swin", "DonutSwinConfig"),
        ("dots1", "Dots1Config"),
        ("dpr", "DPRConfig"),
        ("dpt", "DPTConfig"),
        ("edgetam", "EdgeTamConfig"),
        ("edgetam_video", "EdgeTamVideoConfig"),
        ("edgetam_vision_model", "EdgeTamVisionConfig"),
        ("efficientloftr", "EfficientLoFTRConfig"),
        ("efficientnet", "EfficientNetConfig"),
        ("electra", "ElectraConfig"),
        ("emu3", "Emu3Config"),
        ("encodec", "EncodecConfig"),
        ("encoder-decoder", "EncoderDecoderConfig"),
        ("eomt", "EomtConfig"),
        ("ernie", "ErnieConfig"),
        ("ernie4_5", "Ernie4_5Config"),
        ("ernie4_5_moe", "Ernie4_5_MoeConfig"),
        ("esm", "EsmConfig"),
        ("evolla", "EvollaConfig"),
        ("exaone4", "Exaone4Config"),
        ("falcon", "FalconConfig"),
        ("falcon_h1", "FalconH1Config"),
        ("falcon_mamba", "FalconMambaConfig"),
        ("fast_vlm", "FastVlmConfig"),
        ("fastspeech2_conformer", "FastSpeech2ConformerConfig"),
        ("fastspeech2_conformer_with_hifigan", "FastSpeech2ConformerWithHifiGanConfig"),
        ("flaubert", "FlaubertConfig"),
        ("flava", "FlavaConfig"),
        ("flex_olmo", "FlexOlmoConfig"),
        ("florence2", "Florence2Config"),
        ("fnet", "FNetConfig"),
        ("focalnet", "FocalNetConfig"),
        ("fsmt", "FSMTConfig"),
        ("funnel", "FunnelConfig"),
        ("fuyu", "FuyuConfig"),
        ("gemma", "GemmaConfig"),
        ("gemma2", "Gemma2Config"),
        ("gemma3", "Gemma3Config"),
        ("gemma3_text", "Gemma3TextConfig"),
        ("gemma3n", "Gemma3nConfig"),
        ("gemma3n_audio", "Gemma3nAudioConfig"),
        ("gemma3n_text", "Gemma3nTextConfig"),
        ("gemma3n_vision", "Gemma3nVisionConfig"),
        ("git", "GitConfig"),
        ("glm", "GlmConfig"),
        ("glm4", "Glm4Config"),
        ("glm46v", "Glm46VConfig"),
        ("glm4_moe", "Glm4MoeConfig"),
        ("glm4v", "Glm4vConfig"),
        ("glm4v_moe", "Glm4vMoeConfig"),
        ("glm4v_moe_text", "Glm4vMoeTextConfig"),
        ("glm4v_moe_vision", "Glm4vMoeVisionConfig"),
        ("glm4v_text", "Glm4vTextConfig"),
        ("glm4v_vision", "Glm4vVisionConfig"),
        ("glpn", "GLPNConfig"),
        ("got_ocr2", "GotOcr2Config"),
        ("gpt-sw3", "GPT2Config"),
        ("gpt2", "GPT2Config"),
        ("gpt_bigcode", "GPTBigCodeConfig"),
        ("gpt_neo", "GPTNeoConfig"),
        ("gpt_neox", "GPTNeoXConfig"),
        ("gpt_neox_japanese", "GPTNeoXJapaneseConfig"),
        ("gpt_oss", "GptOssConfig"),
        ("gptj", "GPTJConfig"),
        ("granite", "GraniteConfig"),
        ("granite_speech", "GraniteSpeechConfig"),
        ("granitemoe", "GraniteMoeConfig"),
        ("granitemoehybrid", "GraniteMoeHybridConfig"),
        ("granitemoeshared", "GraniteMoeSharedConfig"),
        ("granitevision", "LlavaNextConfig"),
        ("grounding-dino", "GroundingDinoConfig"),
        ("groupvit", "GroupViTConfig"),
        ("helium", "HeliumConfig"),
        ("hgnet_v2", "HGNetV2Config"),
        ("hiera", "HieraConfig"),
        ("hubert", "HubertConfig"),
        ("hunyuan_v1_dense", "HunYuanDenseV1Config"),
        ("hunyuan_v1_moe", "HunYuanMoEV1Config"),
        ("ibert", "IBertConfig"),
        ("idefics", "IdeficsConfig"),
        ("idefics2", "Idefics2Config"),
        ("idefics3", "Idefics3Config"),
        ("idefics3_vision", "Idefics3VisionConfig"),
        ("ijepa", "IJepaConfig"),
        ("imagegpt", "ImageGPTConfig"),
        ("informer", "InformerConfig"),
        ("instructblip", "InstructBlipConfig"),
        ("instructblipvideo", "InstructBlipVideoConfig"),
        ("internvl", "InternVLConfig"),
        ("internvl_vision", "InternVLVisionConfig"),
        ("jamba", "JambaConfig"),
        ("janus", "JanusConfig"),
        ("jetmoe", "JetMoeConfig"),
        ("kosmos-2", "Kosmos2Config"),
        ("kosmos-2.5", "Kosmos2_5Config"),
        ("kyutai_speech_to_text", "KyutaiSpeechToTextConfig"),
        ("lasr_ctc", "LasrCTCConfig"),
        ("lasr_encoder", "LasrEncoderConfig"),
        ("layoutlm", "LayoutLMConfig"),
        ("layoutlmv2", "LayoutLMv2Config"),
        ("layoutlmv3", "LayoutLMv3Config"),
        ("layoutxlm", "LayoutXLMConfig"),
        ("led", "LEDConfig"),
        ("levit", "LevitConfig"),
        ("lfm2", "Lfm2Config"),
        ("lfm2_moe", "Lfm2MoeConfig"),
        ("lfm2_vl", "Lfm2VlConfig"),
        ("lightglue", "LightGlueConfig"),
        ("lilt", "LiltConfig"),
        ("llama", "LlamaConfig"),
        ("llama4", "Llama4Config"),
        ("llama4_text", "Llama4TextConfig"),
        ("llava", "LlavaConfig"),
        ("llava_next", "LlavaNextConfig"),
        ("llava_next_video", "LlavaNextVideoConfig"),
        ("llava_onevision", "LlavaOnevisionConfig"),
        ("longcat_flash", "LongcatFlashConfig"),
        ("longformer", "LongformerConfig"),
        ("longt5", "LongT5Config"),
        ("luke", "LukeConfig"),
        ("lxmert", "LxmertConfig"),
        ("m2m_100", "M2M100Config"),
        ("mamba", "MambaConfig"),
        ("mamba2", "Mamba2Config"),
        ("marian", "MarianConfig"),
        ("markuplm", "MarkupLMConfig"),
        ("mask2former", "Mask2FormerConfig"),
        ("maskformer", "MaskFormerConfig"),
        ("maskformer-swin", "MaskFormerSwinConfig"),
        ("mbart", "MBartConfig"),
        ("megatron-bert", "MegatronBertConfig"),
        ("metaclip_2", "MetaClip2Config"),
        ("mgp-str", "MgpstrConfig"),
        ("mimi", "MimiConfig"),
        ("minimax", "MiniMaxConfig"),
        ("ministral", "MinistralConfig"),
        ("ministral3", "Ministral3Config"),
        ("mistral", "MistralConfig"),
        ("mistral3", "Mistral3Config"),
        ("mixtral", "MixtralConfig"),
        ("mlcd", "MLCDVisionConfig"),
        ("mllama", "MllamaConfig"),
        ("mm-grounding-dino", "MMGroundingDinoConfig"),
        ("mobilebert", "MobileBertConfig"),
        ("mobilenet_v1", "MobileNetV1Config"),
        ("mobilenet_v2", "MobileNetV2Config"),
        ("mobilevit", "MobileViTConfig"),
        ("mobilevitv2", "MobileViTV2Config"),
        ("modernbert", "ModernBertConfig"),
        ("modernbert-decoder", "ModernBertDecoderConfig"),
        ("moonshine", "MoonshineConfig"),
        ("moshi", "MoshiConfig"),
        ("mpnet", "MPNetConfig"),
        ("mpt", "MptConfig"),
        ("mra", "MraConfig"),
        ("mt5", "MT5Config"),
        ("musicgen", "MusicgenConfig"),
        ("musicgen_melody", "MusicgenMelodyConfig"),
        ("mvp", "MvpConfig"),
        ("nanochat", "NanoChatConfig"),
        ("nemotron", "NemotronConfig"),
        ("nllb-moe", "NllbMoeConfig"),
        ("nougat", "VisionEncoderDecoderConfig"),
        ("nystromformer", "NystromformerConfig"),
        ("olmo", "OlmoConfig"),
        ("olmo2", "Olmo2Config"),
        ("olmo3", "Olmo3Config"),
        ("olmoe", "OlmoeConfig"),
        ("omdet-turbo", "OmDetTurboConfig"),
        ("oneformer", "OneFormerConfig"),
        ("openai-gpt", "OpenAIGPTConfig"),
        ("opt", "OPTConfig"),
        ("ovis2", "Ovis2Config"),
        ("owlv2", "Owlv2Config"),
        ("owlvit", "OwlViTConfig"),
        ("paligemma", "PaliGemmaConfig"),
        ("parakeet_ctc", "ParakeetCTCConfig"),
        ("parakeet_encoder", "ParakeetEncoderConfig"),
        ("patchtsmixer", "PatchTSMixerConfig"),
        ("patchtst", "PatchTSTConfig"),
        ("pe_audio", "PEAudioConfig"),
        ("pe_audio_encoder", "PEAudioEncoderConfig"),
        ("pe_audio_video", "PEAudioVideoConfig"),
        ("pe_audio_video_encoder", "PEAudioVideoEncoderConfig"),
        ("pe_video", "PEVideoConfig"),
        ("pe_video_encoder", "PEVideoEncoderConfig"),
        ("pegasus", "PegasusConfig"),
        ("pegasus_x", "PegasusXConfig"),
        ("perceiver", "PerceiverConfig"),
        ("perception_lm", "PerceptionLMConfig"),
        ("persimmon", "PersimmonConfig"),
        ("phi", "PhiConfig"),
        ("phi3", "Phi3Config"),
        ("phi4_multimodal", "Phi4MultimodalConfig"),
        ("phimoe", "PhimoeConfig"),
        ("pix2struct", "Pix2StructConfig"),
        ("pixtral", "PixtralVisionConfig"),
        ("plbart", "PLBartConfig"),
        ("poolformer", "PoolFormerConfig"),
        ("pop2piano", "Pop2PianoConfig"),
        ("prompt_depth_anything", "PromptDepthAnythingConfig"),
        ("prophetnet", "ProphetNetConfig"),
        ("pvt", "PvtConfig"),
        ("pvt_v2", "PvtV2Config"),
        ("qwen2", "Qwen2Config"),
        ("qwen2_5_omni", "Qwen2_5OmniConfig"),
        ("qwen2_5_vl", "Qwen2_5_VLConfig"),
        ("qwen2_5_vl_text", "Qwen2_5_VLTextConfig"),
        ("qwen2_audio", "Qwen2AudioConfig"),
        ("qwen2_audio_encoder", "Qwen2AudioEncoderConfig"),
        ("qwen2_moe", "Qwen2MoeConfig"),
        ("qwen2_vl", "Qwen2VLConfig"),
        ("qwen2_vl_text", "Qwen2VLTextConfig"),
        ("qwen3", "Qwen3Config"),
        ("qwen3_moe", "Qwen3MoeConfig"),
        ("qwen3_next", "Qwen3NextConfig"),
        ("qwen3_omni_moe", "Qwen3OmniMoeConfig"),
        ("qwen3_vl", "Qwen3VLConfig"),
        ("qwen3_vl_moe", "Qwen3VLMoeConfig"),
        ("qwen3_vl_moe_text", "Qwen3VLMoeTextConfig"),
        ("qwen3_vl_text", "Qwen3VLTextConfig"),
        ("rag", "RagConfig"),
        ("recurrent_gemma", "RecurrentGemmaConfig"),
        ("reformer", "ReformerConfig"),
        ("regnet", "RegNetConfig"),
        ("rembert", "RemBertConfig"),
        ("resnet", "ResNetConfig"),
        ("roberta", "RobertaConfig"),
        ("roberta-prelayernorm", "RobertaPreLayerNormConfig"),
        ("roc_bert", "RoCBertConfig"),
        ("roformer", "RoFormerConfig"),
        ("rt_detr", "RTDetrConfig"),
        ("rt_detr_resnet", "RTDetrResNetConfig"),
        ("rt_detr_v2", "RTDetrV2Config"),
        ("rwkv", "RwkvConfig"),
        ("sam", "SamConfig"),
        ("sam2", "Sam2Config"),
        ("sam2_hiera_det_model", "Sam2HieraDetConfig"),
        ("sam2_video", "Sam2VideoConfig"),
        ("sam2_vision_model", "Sam2VisionConfig"),
<<<<<<< HEAD
        ("sam_audio_judge", "SamAudioJudgeConfig"),
=======
        ("sam3", "Sam3Config"),
        ("sam3_tracker", "Sam3TrackerConfig"),
        ("sam3_tracker_video", "Sam3TrackerVideoConfig"),
        ("sam3_video", "Sam3VideoConfig"),
        ("sam3_vision_model", "Sam3VisionConfig"),
        ("sam3_vit_model", "Sam3ViTConfig"),
>>>>>>> a8f32a0e
        ("sam_hq", "SamHQConfig"),
        ("sam_hq_vision_model", "SamHQVisionConfig"),
        ("sam_vision_model", "SamVisionConfig"),
        ("seamless_m4t", "SeamlessM4TConfig"),
        ("seamless_m4t_v2", "SeamlessM4Tv2Config"),
        ("seed_oss", "SeedOssConfig"),
        ("segformer", "SegformerConfig"),
        ("seggpt", "SegGptConfig"),
        ("sew", "SEWConfig"),
        ("sew-d", "SEWDConfig"),
        ("shieldgemma2", "ShieldGemma2Config"),
        ("siglip", "SiglipConfig"),
        ("siglip2", "Siglip2Config"),
        ("siglip2_vision_model", "Siglip2VisionConfig"),
        ("siglip_vision_model", "SiglipVisionConfig"),
        ("smollm3", "SmolLM3Config"),
        ("smolvlm", "SmolVLMConfig"),
        ("smolvlm_vision", "SmolVLMVisionConfig"),
        ("speech-encoder-decoder", "SpeechEncoderDecoderConfig"),
        ("speech_to_text", "Speech2TextConfig"),
        ("speecht5", "SpeechT5Config"),
        ("splinter", "SplinterConfig"),
        ("squeezebert", "SqueezeBertConfig"),
        ("stablelm", "StableLmConfig"),
        ("starcoder2", "Starcoder2Config"),
        ("superglue", "SuperGlueConfig"),
        ("superpoint", "SuperPointConfig"),
        ("swiftformer", "SwiftFormerConfig"),
        ("swin", "SwinConfig"),
        ("swin2sr", "Swin2SRConfig"),
        ("swinv2", "Swinv2Config"),
        ("switch_transformers", "SwitchTransformersConfig"),
        ("t5", "T5Config"),
        ("t5gemma", "T5GemmaConfig"),
        ("t5gemma2", "T5Gemma2Config"),
        ("table-transformer", "TableTransformerConfig"),
        ("tapas", "TapasConfig"),
        ("textnet", "TextNetConfig"),
        ("time_series_transformer", "TimeSeriesTransformerConfig"),
        ("timesfm", "TimesFmConfig"),
        ("timesformer", "TimesformerConfig"),
        ("timm_backbone", "TimmBackboneConfig"),
        ("timm_wrapper", "TimmWrapperConfig"),
        ("trocr", "TrOCRConfig"),
        ("tvp", "TvpConfig"),
        ("udop", "UdopConfig"),
        ("umt5", "UMT5Config"),
        ("unispeech", "UniSpeechConfig"),
        ("unispeech-sat", "UniSpeechSatConfig"),
        ("univnet", "UnivNetConfig"),
        ("upernet", "UperNetConfig"),
        ("vaultgemma", "VaultGemmaConfig"),
        ("video_llama_3", "VideoLlama3Config"),
        ("video_llama_3_vision", "VideoLlama3VisionConfig"),
        ("video_llava", "VideoLlavaConfig"),
        ("videomae", "VideoMAEConfig"),
        ("vilt", "ViltConfig"),
        ("vipllava", "VipLlavaConfig"),
        ("vision-encoder-decoder", "VisionEncoderDecoderConfig"),
        ("vision-text-dual-encoder", "VisionTextDualEncoderConfig"),
        ("visual_bert", "VisualBertConfig"),
        ("vit", "ViTConfig"),
        ("vit_mae", "ViTMAEConfig"),
        ("vit_msn", "ViTMSNConfig"),
        ("vitdet", "VitDetConfig"),
        ("vitmatte", "VitMatteConfig"),
        ("vitpose", "VitPoseConfig"),
        ("vitpose_backbone", "VitPoseBackboneConfig"),
        ("vits", "VitsConfig"),
        ("vivit", "VivitConfig"),
        ("vjepa2", "VJEPA2Config"),
        ("voxtral", "VoxtralConfig"),
        ("voxtral_encoder", "VoxtralEncoderConfig"),
        ("wav2vec2", "Wav2Vec2Config"),
        ("wav2vec2-bert", "Wav2Vec2BertConfig"),
        ("wav2vec2-conformer", "Wav2Vec2ConformerConfig"),
        ("wavlm", "WavLMConfig"),
        ("whisper", "WhisperConfig"),
        ("xclip", "XCLIPConfig"),
        ("xcodec", "XcodecConfig"),
        ("xglm", "XGLMConfig"),
        ("xlm", "XLMConfig"),
        ("xlm-roberta", "XLMRobertaConfig"),
        ("xlm-roberta-xl", "XLMRobertaXLConfig"),
        ("xlnet", "XLNetConfig"),
        ("xlstm", "xLSTMConfig"),
        ("xmod", "XmodConfig"),
        ("yolos", "YolosConfig"),
        ("yoso", "YosoConfig"),
        ("zamba", "ZambaConfig"),
        ("zamba2", "Zamba2Config"),
        ("zoedepth", "ZoeDepthConfig"),
    ]
)


MODEL_NAMES_MAPPING = OrderedDict[str, str](
    [
        # Add full (and cased) model names here
        ("afmoe", "AFMoE"),
        ("aimv2", "AIMv2"),
        ("aimv2_vision_model", "Aimv2VisionModel"),
        ("albert", "ALBERT"),
        ("align", "ALIGN"),
        ("altclip", "AltCLIP"),
        ("apertus", "Apertus"),
        ("arcee", "Arcee"),
        ("aria", "Aria"),
        ("aria_text", "AriaText"),
        ("audio-spectrogram-transformer", "Audio Spectrogram Transformer"),
        ("audioflamingo3", "AudioFlamingo3"),
        ("audioflamingo3_encoder", "AudioFlamingo3Encoder"),
        ("autoformer", "Autoformer"),
        ("aya_vision", "AyaVision"),
        ("bamba", "Bamba"),
        ("bark", "Bark"),
        ("bart", "BART"),
        ("barthez", "BARThez"),
        ("bartpho", "BARTpho"),
        ("beit", "BEiT"),
        ("bert", "BERT"),
        ("bert-generation", "Bert Generation"),
        ("bert-japanese", "BertJapanese"),
        ("bertweet", "BERTweet"),
        ("big_bird", "BigBird"),
        ("bigbird_pegasus", "BigBird-Pegasus"),
        ("biogpt", "BioGpt"),
        ("bit", "BiT"),
        ("bitnet", "BitNet"),
        ("blenderbot", "Blenderbot"),
        ("blenderbot-small", "BlenderbotSmall"),
        ("blip", "BLIP"),
        ("blip-2", "BLIP-2"),
        ("blip_2_qformer", "BLIP-2 QFormer"),
        ("bloom", "BLOOM"),
        ("blt", "Blt"),
        ("bridgetower", "BridgeTower"),
        ("bros", "BROS"),
        ("byt5", "ByT5"),
        ("camembert", "CamemBERT"),
        ("canine", "CANINE"),
        ("chameleon", "Chameleon"),
        ("chinese_clip", "Chinese-CLIP"),
        ("chinese_clip_vision_model", "ChineseCLIPVisionModel"),
        ("clap", "CLAP"),
        ("clip", "CLIP"),
        ("clip_text_model", "CLIPTextModel"),
        ("clip_vision_model", "CLIPVisionModel"),
        ("clipseg", "CLIPSeg"),
        ("clvp", "CLVP"),
        ("code_llama", "CodeLlama"),
        ("codegen", "CodeGen"),
        ("cohere", "Cohere"),
        ("cohere2", "Cohere2"),
        ("cohere2_vision", "Cohere2Vision"),
        ("colpali", "ColPali"),
        ("colqwen2", "ColQwen2"),
        ("conditional_detr", "Conditional DETR"),
        ("convbert", "ConvBERT"),
        ("convnext", "ConvNeXT"),
        ("convnextv2", "ConvNeXTV2"),
        ("cpm", "CPM"),
        ("cpmant", "CPM-Ant"),
        ("csm", "CSM"),
        ("ctrl", "CTRL"),
        ("cvt", "CvT"),
        ("cwm", "Code World Model (CWM)"),
        ("d_fine", "D-FINE"),
        ("dab-detr", "DAB-DETR"),
        ("dac", "DAC"),
        ("data2vec-audio", "Data2VecAudio"),
        ("data2vec-text", "Data2VecText"),
        ("data2vec-vision", "Data2VecVision"),
        ("dbrx", "DBRX"),
        ("deberta", "DeBERTa"),
        ("deberta-v2", "DeBERTa-v2"),
        ("decision_transformer", "Decision Transformer"),
        ("deepseek_v2", "DeepSeek-V2"),
        ("deepseek_v3", "DeepSeek-V3"),
        ("deepseek_vl", "DeepseekVL"),
        ("deepseek_vl_hybrid", "DeepseekVLHybrid"),
        ("deformable_detr", "Deformable DETR"),
        ("deit", "DeiT"),
        ("deplot", "DePlot"),
        ("depth_anything", "Depth Anything"),
        ("depth_anything_v2", "Depth Anything V2"),
        ("depth_pro", "DepthPro"),
        ("detr", "DETR"),
        ("dia", "Dia"),
        ("dialogpt", "DialoGPT"),
        ("diffllama", "DiffLlama"),
        ("dinat", "DiNAT"),
        ("dinov2", "DINOv2"),
        ("dinov2_with_registers", "DINOv2 with Registers"),
        ("dinov3_convnext", "DINOv3 ConvNext"),
        ("dinov3_vit", "DINOv3 ViT"),
        ("distilbert", "DistilBERT"),
        ("dit", "DiT"),
        ("doge", "Doge"),
        ("donut-swin", "DonutSwin"),
        ("dots1", "dots1"),
        ("dpr", "DPR"),
        ("dpt", "DPT"),
        ("edgetam", "EdgeTAM"),
        ("edgetam_video", "EdgeTamVideo"),
        ("edgetam_vision_model", "EdgeTamVisionModel"),
        ("efficientloftr", "EfficientLoFTR"),
        ("efficientnet", "EfficientNet"),
        ("electra", "ELECTRA"),
        ("emu3", "Emu3"),
        ("encodec", "EnCodec"),
        ("encoder-decoder", "Encoder decoder"),
        ("eomt", "EoMT"),
        ("ernie", "ERNIE"),
        ("ernie4_5", "Ernie4_5"),
        ("ernie4_5_moe", "Ernie4_5_MoE"),
        ("esm", "ESM"),
        ("evolla", "Evolla"),
        ("exaone4", "EXAONE-4.0"),
        ("falcon", "Falcon"),
        ("falcon3", "Falcon3"),
        ("falcon_h1", "FalconH1"),
        ("falcon_mamba", "FalconMamba"),
        ("fast_vlm", "FastVlm"),
        ("fastspeech2_conformer", "FastSpeech2Conformer"),
        ("fastspeech2_conformer_with_hifigan", "FastSpeech2ConformerWithHifiGan"),
        ("flan-t5", "FLAN-T5"),
        ("flan-ul2", "FLAN-UL2"),
        ("flaubert", "FlauBERT"),
        ("flava", "FLAVA"),
        ("flex_olmo", "FlexOlmo"),
        ("florence2", "Florence2"),
        ("fnet", "FNet"),
        ("focalnet", "FocalNet"),
        ("fsmt", "FairSeq Machine-Translation"),
        ("funnel", "Funnel Transformer"),
        ("fuyu", "Fuyu"),
        ("gemma", "Gemma"),
        ("gemma2", "Gemma2"),
        ("gemma3", "Gemma3ForConditionalGeneration"),
        ("gemma3_text", "Gemma3ForCausalLM"),
        ("gemma3n", "Gemma3nForConditionalGeneration"),
        ("gemma3n_audio", "Gemma3nAudioEncoder"),
        ("gemma3n_text", "Gemma3nForCausalLM"),
        ("gemma3n_vision", "TimmWrapperModel"),
        ("git", "GIT"),
        ("glm", "GLM"),
        ("glm4", "GLM4"),
        ("glm46v", "Glm46V"),
        ("glm4_moe", "Glm4MoE"),
        ("glm4v", "GLM4V"),
        ("glm4v_moe", "GLM4VMOE"),
        ("glm4v_moe_text", "GLM4VMOE"),
        ("glm4v_moe_vision", "Glm4vMoeVisionModel"),
        ("glm4v_text", "GLM4V"),
        ("glm4v_vision", "Glm4vVisionModel"),
        ("glpn", "GLPN"),
        ("got_ocr2", "GOT-OCR2"),
        ("gpt-sw3", "GPT-Sw3"),
        ("gpt2", "OpenAI GPT-2"),
        ("gpt_bigcode", "GPTBigCode"),
        ("gpt_neo", "GPT Neo"),
        ("gpt_neox", "GPT NeoX"),
        ("gpt_neox_japanese", "GPT NeoX Japanese"),
        ("gpt_oss", "GptOss"),
        ("gptj", "GPT-J"),
        ("granite", "Granite"),
        ("granite_speech", "GraniteSpeech"),
        ("granitemoe", "GraniteMoeMoe"),
        ("granitemoehybrid", "GraniteMoeHybrid"),
        ("granitemoeshared", "GraniteMoeSharedMoe"),
        ("granitevision", "LLaVA-NeXT"),
        ("grounding-dino", "Grounding DINO"),
        ("groupvit", "GroupViT"),
        ("helium", "Helium"),
        ("herbert", "HerBERT"),
        ("hgnet_v2", "HGNet-V2"),
        ("hiera", "Hiera"),
        ("hubert", "Hubert"),
        ("hunyuan_v1_dense", "HunYuanDenseV1"),
        ("hunyuan_v1_moe", "HunYuanMoeV1"),
        ("ibert", "I-BERT"),
        ("idefics", "IDEFICS"),
        ("idefics2", "Idefics2"),
        ("idefics3", "Idefics3"),
        ("idefics3_vision", "Idefics3VisionTransformer"),
        ("ijepa", "I-JEPA"),
        ("imagegpt", "ImageGPT"),
        ("informer", "Informer"),
        ("instructblip", "InstructBLIP"),
        ("instructblipvideo", "InstructBlipVideo"),
        ("internvl", "InternVL"),
        ("internvl_vision", "InternVLVision"),
        ("jamba", "Jamba"),
        ("janus", "Janus"),
        ("jetmoe", "JetMoe"),
        ("kosmos-2", "KOSMOS-2"),
        ("kosmos-2.5", "KOSMOS-2.5"),
        ("kyutai_speech_to_text", "KyutaiSpeechToText"),
        ("lasr", "Lasr"),
        ("lasr_ctc", "Lasr"),
        ("lasr_encoder", "LasrEncoder"),
        ("layoutlm", "LayoutLM"),
        ("layoutlmv2", "LayoutLMv2"),
        ("layoutlmv3", "LayoutLMv3"),
        ("layoutxlm", "LayoutXLM"),
        ("led", "LED"),
        ("levit", "LeViT"),
        ("lfm2", "Lfm2"),
        ("lfm2_moe", "Lfm2Moe"),
        ("lfm2_vl", "Lfm2Vl"),
        ("lightglue", "LightGlue"),
        ("lilt", "LiLT"),
        ("llama", "LLaMA"),
        ("llama2", "Llama2"),
        ("llama3", "Llama3"),
        ("llama4", "Llama4"),
        ("llama4_text", "Llama4ForCausalLM"),
        ("llava", "LLaVa"),
        ("llava_next", "LLaVA-NeXT"),
        ("llava_next_video", "LLaVa-NeXT-Video"),
        ("llava_onevision", "LLaVA-Onevision"),
        ("longcat_flash", "LongCatFlash"),
        ("longformer", "Longformer"),
        ("longt5", "LongT5"),
        ("luke", "LUKE"),
        ("lxmert", "LXMERT"),
        ("m2m_100", "M2M100"),
        ("madlad-400", "MADLAD-400"),
        ("mamba", "Mamba"),
        ("mamba2", "mamba2"),
        ("marian", "Marian"),
        ("markuplm", "MarkupLM"),
        ("mask2former", "Mask2Former"),
        ("maskformer", "MaskFormer"),
        ("maskformer-swin", "MaskFormerSwin"),
        ("matcha", "MatCha"),
        ("mbart", "mBART"),
        ("mbart50", "mBART-50"),
        ("megatron-bert", "Megatron-BERT"),
        ("megatron_gpt2", "Megatron-GPT2"),
        ("metaclip_2", "MetaCLIP 2"),
        ("mgp-str", "MGP-STR"),
        ("mimi", "Mimi"),
        ("minimax", "MiniMax"),
        ("ministral", "Ministral"),
        ("ministral3", "Ministral3"),
        ("mistral", "Mistral"),
        ("mistral3", "Mistral3"),
        ("mixtral", "Mixtral"),
        ("mlcd", "MLCD"),
        ("mllama", "Mllama"),
        ("mluke", "mLUKE"),
        ("mm-grounding-dino", "MM Grounding DINO"),
        ("mms", "MMS"),
        ("mobilebert", "MobileBERT"),
        ("mobilenet_v1", "MobileNetV1"),
        ("mobilenet_v2", "MobileNetV2"),
        ("mobilevit", "MobileViT"),
        ("mobilevitv2", "MobileViTV2"),
        ("modernbert", "ModernBERT"),
        ("modernbert-decoder", "ModernBertDecoder"),
        ("moonshine", "Moonshine"),
        ("moshi", "Moshi"),
        ("mpnet", "MPNet"),
        ("mpt", "MPT"),
        ("mra", "MRA"),
        ("mt5", "MT5"),
        ("musicgen", "MusicGen"),
        ("musicgen_melody", "MusicGen Melody"),
        ("mvp", "MVP"),
        ("myt5", "myt5"),
        ("nanochat", "NanoChat"),
        ("nemotron", "Nemotron"),
        ("nllb", "NLLB"),
        ("nllb-moe", "NLLB-MOE"),
        ("nougat", "Nougat"),
        ("nystromformer", "Nyströmformer"),
        ("olmo", "OLMo"),
        ("olmo2", "OLMo2"),
        ("olmo3", "Olmo3"),
        ("olmoe", "OLMoE"),
        ("omdet-turbo", "OmDet-Turbo"),
        ("oneformer", "OneFormer"),
        ("openai-gpt", "OpenAI GPT"),
        ("opt", "OPT"),
        ("ovis2", "Ovis2"),
        ("owlv2", "OWLv2"),
        ("owlvit", "OWL-ViT"),
        ("paligemma", "PaliGemma"),
        ("parakeet", "Parakeet"),
        ("parakeet_ctc", "Parakeet"),
        ("parakeet_encoder", "ParakeetEncoder"),
        ("patchtsmixer", "PatchTSMixer"),
        ("patchtst", "PatchTST"),
        ("pe_audio", "PEAudio"),
        ("pe_audio_encoder", "PEAudioEncoder"),
        ("pe_audio_video", "PEAudioVideo"),
        ("pe_audio_video_encoder", "PEAudioVideoEncoder"),
        ("pe_video", "PEVideo"),
        ("pe_video_encoder", "PEVideoEncoder"),
        ("pegasus", "Pegasus"),
        ("pegasus_x", "PEGASUS-X"),
        ("perceiver", "Perceiver"),
        ("perception_lm", "PerceptionLM"),
        ("persimmon", "Persimmon"),
        ("phi", "Phi"),
        ("phi3", "Phi3"),
        ("phi4_multimodal", "Phi4Multimodal"),
        ("phimoe", "Phimoe"),
        ("phobert", "PhoBERT"),
        ("pix2struct", "Pix2Struct"),
        ("pixtral", "Pixtral"),
        ("plbart", "PLBart"),
        ("poolformer", "PoolFormer"),
        ("pop2piano", "Pop2Piano"),
        ("prompt_depth_anything", "PromptDepthAnything"),
        ("prophetnet", "ProphetNet"),
        ("pvt", "PVT"),
        ("pvt_v2", "PVTv2"),
        ("qwen2", "Qwen2"),
        ("qwen2_5_omni", "Qwen2_5Omni"),
        ("qwen2_5_vl", "Qwen2_5_VL"),
        ("qwen2_5_vl_text", "Qwen2_5_VL"),
        ("qwen2_audio", "Qwen2Audio"),
        ("qwen2_audio_encoder", "Qwen2AudioEncoder"),
        ("qwen2_moe", "Qwen2MoE"),
        ("qwen2_vl", "Qwen2VL"),
        ("qwen2_vl_text", "Qwen2VL"),
        ("qwen3", "Qwen3"),
        ("qwen3_moe", "Qwen3MoE"),
        ("qwen3_next", "Qwen3Next"),
        ("qwen3_omni_moe", "Qwen3OmniMoE"),
        ("qwen3_vl", "Qwen3VL"),
        ("qwen3_vl_moe", "Qwen3VLMoe"),
        ("qwen3_vl_moe_text", "Qwen3VLMoe"),
        ("qwen3_vl_text", "Qwen3VL"),
        ("rag", "RAG"),
        ("recurrent_gemma", "RecurrentGemma"),
        ("reformer", "Reformer"),
        ("regnet", "RegNet"),
        ("rembert", "RemBERT"),
        ("resnet", "ResNet"),
        ("roberta", "RoBERTa"),
        ("roberta-prelayernorm", "RoBERTa-PreLayerNorm"),
        ("roc_bert", "RoCBert"),
        ("roformer", "RoFormer"),
        ("rt_detr", "RT-DETR"),
        ("rt_detr_resnet", "RT-DETR-ResNet"),
        ("rt_detr_v2", "RT-DETRv2"),
        ("rwkv", "RWKV"),
        ("sam", "SAM"),
        ("sam2", "SAM2"),
        ("sam2_hiera_det_model", "Sam2HieraDetModel"),
        ("sam2_video", "Sam2VideoModel"),
        ("sam2_vision_model", "Sam2VisionModel"),
<<<<<<< HEAD
        ("sam_audio_judge", "SamAudioJudgeModel"),
=======
        ("sam3", "SAM3"),
        ("sam3_tracker", "Sam3Tracker"),
        ("sam3_tracker_video", "Sam3TrackerVideo"),
        ("sam3_video", "Sam3VideoModel"),
        ("sam3_vision_model", "Sam3VisionModel"),
        ("sam3_vit_model", "Sam3ViTModel"),
>>>>>>> a8f32a0e
        ("sam_hq", "SAM-HQ"),
        ("sam_hq_vision_model", "SamHQVisionModel"),
        ("sam_vision_model", "SamVisionModel"),
        ("seamless_m4t", "SeamlessM4T"),
        ("seamless_m4t_v2", "SeamlessM4Tv2"),
        ("seed_oss", "SeedOss"),
        ("segformer", "SegFormer"),
        ("seggpt", "SegGPT"),
        ("sew", "SEW"),
        ("sew-d", "SEW-D"),
        ("shieldgemma2", "Shieldgemma2"),
        ("siglip", "SigLIP"),
        ("siglip2", "SigLIP2"),
        ("siglip2_vision_model", "Siglip2VisionModel"),
        ("siglip_vision_model", "SiglipVisionModel"),
        ("smollm3", "SmolLM3"),
        ("smolvlm", "SmolVLM"),
        ("smolvlm_vision", "SmolVLMVisionTransformer"),
        ("speech-encoder-decoder", "Speech Encoder decoder"),
        ("speech_to_text", "Speech2Text"),
        ("speecht5", "SpeechT5"),
        ("splinter", "Splinter"),
        ("squeezebert", "SqueezeBERT"),
        ("stablelm", "StableLm"),
        ("starcoder2", "Starcoder2"),
        ("superglue", "SuperGlue"),
        ("superpoint", "SuperPoint"),
        ("swiftformer", "SwiftFormer"),
        ("swin", "Swin Transformer"),
        ("swin2sr", "Swin2SR"),
        ("swinv2", "Swin Transformer V2"),
        ("switch_transformers", "SwitchTransformers"),
        ("t5", "T5"),
        ("t5gemma", "T5Gemma"),
        ("t5gemma2", "T5Gemma2"),
        ("t5v1.1", "T5v1.1"),
        ("table-transformer", "Table Transformer"),
        ("tapas", "TAPAS"),
        ("textnet", "TextNet"),
        ("time_series_transformer", "Time Series Transformer"),
        ("timesfm", "TimesFm"),
        ("timesformer", "TimeSformer"),
        ("timm_backbone", "TimmBackbone"),
        ("timm_wrapper", "TimmWrapperModel"),
        ("trocr", "TrOCR"),
        ("tvp", "TVP"),
        ("udop", "UDOP"),
        ("ul2", "UL2"),
        ("umt5", "UMT5"),
        ("unispeech", "UniSpeech"),
        ("unispeech-sat", "UniSpeechSat"),
        ("univnet", "UnivNet"),
        ("upernet", "UPerNet"),
        ("vaultgemma", "VaultGemma"),
        ("video_llama_3", "VideoLlama3"),
        ("video_llama_3_vision", "VideoLlama3Vision"),
        ("video_llava", "VideoLlava"),
        ("videomae", "VideoMAE"),
        ("vilt", "ViLT"),
        ("vipllava", "VipLlava"),
        ("vision-encoder-decoder", "Vision Encoder decoder"),
        ("vision-text-dual-encoder", "VisionTextDualEncoder"),
        ("visual_bert", "VisualBERT"),
        ("vit", "ViT"),
        ("vit_mae", "ViTMAE"),
        ("vit_msn", "ViTMSN"),
        ("vitdet", "VitDet"),
        ("vitmatte", "ViTMatte"),
        ("vitpose", "ViTPose"),
        ("vitpose_backbone", "ViTPoseBackbone"),
        ("vits", "VITS"),
        ("vivit", "ViViT"),
        ("vjepa2", "VJEPA2Model"),
        ("voxtral", "Voxtral"),
        ("voxtral_encoder", "Voxtral Encoder"),
        ("wav2vec2", "Wav2Vec2"),
        ("wav2vec2-bert", "Wav2Vec2-BERT"),
        ("wav2vec2-conformer", "Wav2Vec2-Conformer"),
        ("wav2vec2_phoneme", "Wav2Vec2Phoneme"),
        ("wavlm", "WavLM"),
        ("whisper", "Whisper"),
        ("xclip", "X-CLIP"),
        ("xcodec", "X-CODEC"),
        ("xglm", "XGLM"),
        ("xlm", "XLM"),
        ("xlm-roberta", "XLM-RoBERTa"),
        ("xlm-roberta-xl", "XLM-RoBERTa-XL"),
        ("xlm-v", "XLM-V"),
        ("xlnet", "XLNet"),
        ("xls_r", "XLS-R"),
        ("xlsr_wav2vec2", "XLSR-Wav2Vec2"),
        ("xlstm", "xLSTM"),
        ("xmod", "X-MOD"),
        ("yolos", "YOLOS"),
        ("yoso", "YOSO"),
        ("zamba", "Zamba"),
        ("zamba2", "Zamba2"),
        ("zoedepth", "ZoeDepth"),
    ]
)

# This is tied to the processing `-` -> `_` in `model_type_to_module_name`. For example, instead of putting
# `transfo-xl` (as in `CONFIG_MAPPING_NAMES`), we should use `transfo_xl`.
DEPRECATED_MODELS = []

SPECIAL_MODEL_TYPE_TO_MODULE_NAME = OrderedDict[str, str](
    [
        ("audioflamingo3_encoder", "audioflamingo3"),
        ("openai-gpt", "openai"),
        ("blip-2", "blip_2"),
        ("data2vec-audio", "data2vec"),
        ("data2vec-text", "data2vec"),
        ("data2vec-vision", "data2vec"),
        ("donut-swin", "donut"),
        ("kosmos-2", "kosmos2"),
        ("kosmos-2.5", "kosmos2_5"),
        ("omdet-turbo", "omdet_turbo"),
        ("maskformer-swin", "maskformer"),
        ("xclip", "x_clip"),
        ("clip_vision_model", "clip"),
        ("qwen2_audio_encoder", "qwen2_audio"),
        ("voxtral_encoder", "voxtral"),
        ("clip_text_model", "clip"),
        ("aria_text", "aria"),
        ("gemma3_text", "gemma3"),
        ("gemma3n_audio", "gemma3n"),
        ("gemma3n_text", "gemma3n"),
        ("gemma3n_vision", "gemma3n"),
        ("glm4v_vision", "glm4v"),
        ("glm4v_moe_vision", "glm4v_moe"),
        ("glm4v_text", "glm4v"),
        ("glm4v_moe_text", "glm4v_moe"),
        ("grounding-dino", "grounding_dino"),
        ("mm-grounding-dino", "mm_grounding_dino"),
        ("idefics3_vision", "idefics3"),
        ("mgp-str", "mgp_str"),
        ("siglip_vision_model", "siglip"),
        ("siglip2_vision_model", "siglip2"),
        ("aimv2_vision_model", "aimv2"),
        ("smolvlm_vision", "smolvlm"),
        ("chinese_clip_vision_model", "chinese_clip"),
        ("rt_detr_resnet", "rt_detr"),
        ("granitevision", "llava_next"),
        ("internvl_vision", "internvl"),
        ("qwen2_5_vl_text", "qwen2_5_vl"),
        ("qwen2_vl_text", "qwen2_vl"),
        ("qwen3_vl_text", "qwen3_vl"),
        ("qwen3_vl_moe_text", "qwen3_vl_moe"),
        ("sam_vision_model", "sam"),
        ("sam2_vision_model", "sam2"),
        ("sam2_hiera_det_model", "sam2"),
        ("sam3_vit_model", "sam3"),
        ("sam3_vision_model", "sam3"),
        ("edgetam_vision_model", "edgetam"),
        ("sam_hq_vision_model", "sam_hq"),
        ("llama4_text", "llama4"),
        ("blip_2_qformer", "blip_2"),
        ("fastspeech2_conformer_with_hifigan", "fastspeech2_conformer"),
<<<<<<< HEAD
        ("perception_encoder", "perception_lm"),
        ("pe_audio_encoder", "pe_audio"),
        ("pe_video_encoder", "pe_video"),
        ("pe_audio_video_encoder", "pe_audio_video"),
=======
        ("video_llama_3_vision", "video_llama_3"),
        ("parakeet_encoder", "parakeet"),
        ("parakeet_ctc", "parakeet"),
        ("lasr_encoder", "lasr"),
        ("lasr_ctc", "lasr"),
        ("wav2vec2-bert", "wav2vec2_bert"),
>>>>>>> a8f32a0e
    ]
)


def model_type_to_module_name(key) -> str:
    """Converts a config key to the corresponding module."""
    # Special treatment
    if key in SPECIAL_MODEL_TYPE_TO_MODULE_NAME:
        key = SPECIAL_MODEL_TYPE_TO_MODULE_NAME[key]

        if key in DEPRECATED_MODELS:
            key = f"deprecated.{key}"
        return key

    key = key.replace("-", "_")
    if key in DEPRECATED_MODELS:
        key = f"deprecated.{key}"

    return key


def config_class_to_model_type(config) -> Union[str, None]:
    """Converts a config class name to the corresponding model type"""
    for key, cls in CONFIG_MAPPING_NAMES.items():
        if cls == config:
            return key
    # if key not found check in extra content
    for key, cls in CONFIG_MAPPING._extra_content.items():
        if cls.__name__ == config:
            return key
    return None


class _LazyConfigMapping(OrderedDict[str, type[PreTrainedConfig]]):
    """
    A dictionary that lazily load its values when they are requested.
    """

    def __init__(self, mapping) -> None:
        self._mapping = mapping
        self._extra_content = {}
        self._modules = {}

    def __getitem__(self, key: str) -> type[PreTrainedConfig]:
        if key in self._extra_content:
            return self._extra_content[key]
        if key not in self._mapping:
            raise KeyError(key)
        value = self._mapping[key]
        module_name = model_type_to_module_name(key)
        if module_name not in self._modules:
            self._modules[module_name] = importlib.import_module(f".{module_name}", "transformers.models")
        if hasattr(self._modules[module_name], value):
            return getattr(self._modules[module_name], value)

        # Some of the mappings have entries model_type -> config of another model type. In that case we try to grab the
        # object at the top level.
        transformers_module = importlib.import_module("transformers")
        return getattr(transformers_module, value)

    def keys(self) -> list[str]:
        return list(self._mapping.keys()) + list(self._extra_content.keys())

    def values(self) -> list[type[PreTrainedConfig]]:
        return [self[k] for k in self._mapping] + list(self._extra_content.values())

    def items(self) -> list[tuple[str, type[PreTrainedConfig]]]:
        return [(k, self[k]) for k in self._mapping] + list(self._extra_content.items())

    def __iter__(self) -> Iterator[str]:
        return iter(list(self._mapping.keys()) + list(self._extra_content.keys()))

    def __contains__(self, item: object) -> bool:
        return item in self._mapping or item in self._extra_content

    def register(self, key: str, value: type[PreTrainedConfig], exist_ok=False) -> None:
        """
        Register a new configuration in this mapping.
        """
        if key in self._mapping and not exist_ok:
            raise ValueError(f"'{key}' is already used by a Transformers config, pick another name.")
        self._extra_content[key] = value


CONFIG_MAPPING = _LazyConfigMapping(CONFIG_MAPPING_NAMES)


class _LazyLoadAllMappings(OrderedDict[str, str]):
    """
    A mapping that will load all pairs of key values at the first access (either by indexing, requestions keys, values,
    etc.)

    Args:
        mapping: The mapping to load.
    """

    def __init__(self, mapping):
        self._mapping = mapping
        self._initialized = False
        self._data = {}

    def _initialize(self):
        if self._initialized:
            return

        for model_type, map_name in self._mapping.items():
            module_name = model_type_to_module_name(model_type)
            module = importlib.import_module(f".{module_name}", "transformers.models")
            mapping = getattr(module, map_name)
            self._data.update(mapping)

        self._initialized = True

    def __getitem__(self, key):
        self._initialize()
        return self._data[key]

    def keys(self) -> KeysView[str]:
        self._initialize()
        return self._data.keys()

    def values(self) -> ValuesView[str]:
        self._initialize()
        return self._data.values()

    def items(self) -> KeysView[str]:
        self._initialize()
        return self._data.keys()

    def __iter__(self) -> Iterator[str]:
        self._initialize()
        return iter(self._data)

    def __contains__(self, item: object) -> bool:
        self._initialize()
        return item in self._data


def _get_class_name(model_class: Union[str, list[str]]):
    if isinstance(model_class, (list, tuple)):
        return " or ".join([f"[`{c}`]" for c in model_class if c is not None])
    return f"[`{model_class}`]"


def _list_model_options(indent, config_to_class=None, use_model_types=True):
    if config_to_class is None and not use_model_types:
        raise ValueError("Using `use_model_types=False` requires a `config_to_class` dictionary.")
    if use_model_types:
        if config_to_class is None:
            model_type_to_name = {model_type: f"[`{config}`]" for model_type, config in CONFIG_MAPPING_NAMES.items()}
        else:
            model_type_to_name = {
                model_type: _get_class_name(model_class)
                for model_type, model_class in config_to_class.items()
                if model_type in MODEL_NAMES_MAPPING
            }
        lines = [
            f"{indent}- **{model_type}** -- {model_type_to_name[model_type]} ({MODEL_NAMES_MAPPING[model_type]} model)"
            for model_type in sorted(model_type_to_name.keys())
        ]
    else:
        config_to_name = {
            CONFIG_MAPPING_NAMES[config]: _get_class_name(clas)
            for config, clas in config_to_class.items()
            if config in CONFIG_MAPPING_NAMES
        }
        config_to_model_name = {
            config: MODEL_NAMES_MAPPING[model_type] for model_type, config in CONFIG_MAPPING_NAMES.items()
        }
        lines = [
            f"{indent}- [`{config_name}`] configuration class:"
            f" {config_to_name[config_name]} ({config_to_model_name[config_name]} model)"
            for config_name in sorted(config_to_name.keys())
        ]
    return "\n".join(lines)


def replace_list_option_in_docstrings(
    config_to_class=None, use_model_types: bool = True
) -> Callable[[_CallableT], _CallableT]:
    def docstring_decorator(fn):
        docstrings = fn.__doc__
        if docstrings is None:
            # Example: -OO
            return fn
        lines = docstrings.split("\n")
        i = 0
        while i < len(lines) and re.search(r"^(\s*)List options\s*$", lines[i]) is None:
            i += 1
        if i < len(lines):
            indent = re.search(r"^(\s*)List options\s*$", lines[i]).groups()[0]
            if use_model_types:
                indent = f"{indent}    "
            lines[i] = _list_model_options(indent, config_to_class=config_to_class, use_model_types=use_model_types)
            docstrings = "\n".join(lines)
        else:
            raise ValueError(
                f"The function {fn} should have an empty 'List options' in its docstring as placeholder, current"
                f" docstring is:\n{docstrings}"
            )
        fn.__doc__ = docstrings
        return fn

    return docstring_decorator


class AutoConfig:
    r"""
    This is a generic configuration class that will be instantiated as one of the configuration classes of the library
    when created with the [`~AutoConfig.from_pretrained`] class method.

    This class cannot be instantiated directly using `__init__()` (throws an error).
    """

    def __init__(self) -> None:
        raise OSError(
            "AutoConfig is designed to be instantiated "
            "using the `AutoConfig.from_pretrained(pretrained_model_name_or_path)` method."
        )

    @classmethod
    def for_model(cls, model_type: str, *args, **kwargs) -> PreTrainedConfig:
        if model_type in CONFIG_MAPPING:
            config_class = CONFIG_MAPPING[model_type]
            return config_class(*args, **kwargs)
        raise ValueError(
            f"Unrecognized model identifier: {model_type}. Should contain one of {', '.join(CONFIG_MAPPING.keys())}"
        )

    @classmethod
    @replace_list_option_in_docstrings()
    def from_pretrained(cls, pretrained_model_name_or_path: Union[str, os.PathLike[str]], **kwargs):
        r"""
        Instantiate one of the configuration classes of the library from a pretrained model configuration.

        The configuration class to instantiate is selected based on the `model_type` property of the config object that
        is loaded, or when it's missing, by falling back to using pattern matching on `pretrained_model_name_or_path`:

        List options

        Args:
            pretrained_model_name_or_path (`str` or `os.PathLike`):
                Can be either:

                    - A string, the *model id* of a pretrained model configuration hosted inside a model repo on
                      huggingface.co.
                    - A path to a *directory* containing a configuration file saved using the
                      [`~PreTrainedConfig.save_pretrained`] method, or the [`~PreTrainedModel.save_pretrained`] method,
                      e.g., `./my_model_directory/`.
                    - A path or url to a saved configuration JSON *file*, e.g.,
                      `./my_model_directory/configuration.json`.
            cache_dir (`str` or `os.PathLike`, *optional*):
                Path to a directory in which a downloaded pretrained model configuration should be cached if the
                standard cache should not be used.
            force_download (`bool`, *optional*, defaults to `False`):
                Whether or not to force the (re-)download the model weights and configuration files and override the
                cached versions if they exist.
            proxies (`dict[str, str]`, *optional*):
                A dictionary of proxy servers to use by protocol or endpoint, e.g., `{'http': 'foo.bar:3128',
                'http://hostname': 'foo.bar:4012'}`. The proxies are used on each request.
            revision (`str`, *optional*, defaults to `"main"`):
                The specific model version to use. It can be a branch name, a tag name, or a commit id, since we use a
                git-based system for storing models and other artifacts on huggingface.co, so `revision` can be any
                identifier allowed by git.
            return_unused_kwargs (`bool`, *optional*, defaults to `False`):
                If `False`, then this function returns just the final configuration object.

                If `True`, then this functions returns a `Tuple(config, unused_kwargs)` where *unused_kwargs* is a
                dictionary consisting of the key/value pairs whose keys are not configuration attributes: i.e., the
                part of `kwargs` which has not been used to update `config` and is otherwise ignored.
            trust_remote_code (`bool`, *optional*, defaults to `False`):
                Whether or not to allow for custom models defined on the Hub in their own modeling files. This option
                should only be set to `True` for repositories you trust and in which you have read the code, as it will
                execute code present on the Hub on your local machine.
            kwargs(additional keyword arguments, *optional*):
                The values in kwargs of any keys which are configuration attributes will be used to override the loaded
                values. Behavior concerning key/value pairs whose keys are *not* configuration attributes is controlled
                by the `return_unused_kwargs` keyword parameter.

        Examples:

        ```python
        >>> from transformers import AutoConfig

        >>> # Download configuration from huggingface.co and cache.
        >>> config = AutoConfig.from_pretrained("google-bert/bert-base-uncased")

        >>> # Download configuration from huggingface.co (user-uploaded) and cache.
        >>> config = AutoConfig.from_pretrained("dbmdz/bert-base-german-cased")

        >>> # If configuration file is in a directory (e.g., was saved using *save_pretrained('./test/saved_model/')*).
        >>> config = AutoConfig.from_pretrained("./test/bert_saved_model/")

        >>> # Load a specific configuration file.
        >>> config = AutoConfig.from_pretrained("./test/bert_saved_model/my_configuration.json")

        >>> # Change some config attributes when loading a pretrained config.
        >>> config = AutoConfig.from_pretrained("google-bert/bert-base-uncased", output_attentions=True, foo=False)
        >>> config.output_attentions
        True

        >>> config, unused_kwargs = AutoConfig.from_pretrained(
        ...     "google-bert/bert-base-uncased", output_attentions=True, foo=False, return_unused_kwargs=True
        ... )
        >>> config.output_attentions
        True

        >>> unused_kwargs
        {'foo': False}
        ```
        """
        kwargs["_from_auto"] = True
        kwargs["name_or_path"] = pretrained_model_name_or_path
        trust_remote_code = kwargs.pop("trust_remote_code", None)
        code_revision = kwargs.pop("code_revision", None)

        config_dict, unused_kwargs = PreTrainedConfig.get_config_dict(pretrained_model_name_or_path, **kwargs)
        has_remote_code = "auto_map" in config_dict and "AutoConfig" in config_dict["auto_map"]
        has_local_code = "model_type" in config_dict and config_dict["model_type"] in CONFIG_MAPPING
        if has_remote_code:
            class_ref = config_dict["auto_map"]["AutoConfig"]
            if "--" in class_ref:
                upstream_repo = class_ref.split("--")[0]
            else:
                upstream_repo = None
            trust_remote_code = resolve_trust_remote_code(
                trust_remote_code, pretrained_model_name_or_path, has_local_code, has_remote_code, upstream_repo
            )

        if has_remote_code and trust_remote_code:
            config_class = get_class_from_dynamic_module(
                class_ref, pretrained_model_name_or_path, code_revision=code_revision, **kwargs
            )
            config_class.register_for_auto_class()
            return config_class.from_pretrained(pretrained_model_name_or_path, **kwargs)
        elif "model_type" in config_dict:
            # Apply heuristic: if model_type is mistral but layer_types is present, treat as ministral
            if config_dict["model_type"] == "mistral" and "layer_types" in config_dict:
                logger.info(
                    "Detected mistral model with layer_types, treating as ministral for alternating attention compatibility. "
                )
                config_dict["model_type"] = "ministral"

            try:
                config_class = CONFIG_MAPPING[config_dict["model_type"]]
            except KeyError:
                raise ValueError(
                    f"The checkpoint you are trying to load has model type `{config_dict['model_type']}` "
                    "but Transformers does not recognize this architecture. This could be because of an "
                    "issue with the checkpoint, or because your version of Transformers is out of date.\n\n"
                    "You can update Transformers with the command `pip install --upgrade transformers`. If this "
                    "does not work, and the checkpoint is very new, then there may not be a release version "
                    "that supports this model yet. In this case, you can get the most up-to-date code by installing "
                    "Transformers from source with the command "
                    "`pip install git+https://github.com/huggingface/transformers.git`"
                )
            return config_class.from_dict(config_dict, **unused_kwargs)
        else:
            # Fallback: use pattern matching on the string.
            # We go from longer names to shorter names to catch roberta before bert (for instance)
            for pattern in sorted(CONFIG_MAPPING.keys(), key=len, reverse=True):
                if pattern in str(pretrained_model_name_or_path):
                    return CONFIG_MAPPING[pattern].from_dict(config_dict, **unused_kwargs)

        raise ValueError(
            f"Unrecognized model in {pretrained_model_name_or_path}. "
            f"Should have a `model_type` key in its {CONFIG_NAME}, or contain one of the following strings "
            f"in its name: {', '.join(CONFIG_MAPPING.keys())}"
        )

    @staticmethod
    def register(model_type, config, exist_ok=False) -> None:
        """
        Register a new configuration for this class.

        Args:
            model_type (`str`): The model type like "bert" or "gpt".
            config ([`PreTrainedConfig`]): The config to register.
        """
        if issubclass(config, PreTrainedConfig) and config.model_type != model_type:
            raise ValueError(
                "The config you are passing has a `model_type` attribute that is not consistent with the model type "
                f"you passed (config has {config.model_type} and you passed {model_type}. Fix one of those so they "
                "match!"
            )
        CONFIG_MAPPING.register(model_type, config, exist_ok=exist_ok)


__all__ = ["CONFIG_MAPPING", "MODEL_NAMES_MAPPING", "AutoConfig"]<|MERGE_RESOLUTION|>--- conflicted
+++ resolved
@@ -365,16 +365,13 @@
         ("sam2_hiera_det_model", "Sam2HieraDetConfig"),
         ("sam2_video", "Sam2VideoConfig"),
         ("sam2_vision_model", "Sam2VisionConfig"),
-<<<<<<< HEAD
         ("sam_audio_judge", "SamAudioJudgeConfig"),
-=======
         ("sam3", "Sam3Config"),
         ("sam3_tracker", "Sam3TrackerConfig"),
         ("sam3_tracker_video", "Sam3TrackerVideoConfig"),
         ("sam3_video", "Sam3VideoConfig"),
         ("sam3_vision_model", "Sam3VisionConfig"),
         ("sam3_vit_model", "Sam3ViTConfig"),
->>>>>>> a8f32a0e
         ("sam_hq", "SamHQConfig"),
         ("sam_hq_vision_model", "SamHQVisionConfig"),
         ("sam_vision_model", "SamVisionConfig"),
@@ -831,16 +828,13 @@
         ("sam2_hiera_det_model", "Sam2HieraDetModel"),
         ("sam2_video", "Sam2VideoModel"),
         ("sam2_vision_model", "Sam2VisionModel"),
-<<<<<<< HEAD
         ("sam_audio_judge", "SamAudioJudgeModel"),
-=======
         ("sam3", "SAM3"),
         ("sam3_tracker", "Sam3Tracker"),
         ("sam3_tracker_video", "Sam3TrackerVideo"),
         ("sam3_video", "Sam3VideoModel"),
         ("sam3_vision_model", "Sam3VisionModel"),
         ("sam3_vit_model", "Sam3ViTModel"),
->>>>>>> a8f32a0e
         ("sam_hq", "SAM-HQ"),
         ("sam_hq_vision_model", "SamHQVisionModel"),
         ("sam_vision_model", "SamVisionModel"),
@@ -999,19 +993,16 @@
         ("llama4_text", "llama4"),
         ("blip_2_qformer", "blip_2"),
         ("fastspeech2_conformer_with_hifigan", "fastspeech2_conformer"),
-<<<<<<< HEAD
         ("perception_encoder", "perception_lm"),
         ("pe_audio_encoder", "pe_audio"),
         ("pe_video_encoder", "pe_video"),
         ("pe_audio_video_encoder", "pe_audio_video"),
-=======
         ("video_llama_3_vision", "video_llama_3"),
         ("parakeet_encoder", "parakeet"),
         ("parakeet_ctc", "parakeet"),
         ("lasr_encoder", "lasr"),
         ("lasr_ctc", "lasr"),
         ("wav2vec2-bert", "wav2vec2_bert"),
->>>>>>> a8f32a0e
     ]
 )
 
